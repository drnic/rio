--- conflicted
+++ resolved
@@ -55,11 +55,7 @@
 
 ### Router
 
-<<<<<<< HEAD
-Router is an virtual service that load balances and routes traffic to other services. Routing rules can route based
-=======
-Router is a virtual service that load balances and routes traffic to other services.  Routing rules can route based
->>>>>>> 206b1cbc
+Router is a virtual service that load balances and routes traffic to other services. Routing rules can route based
 on hostname, path, HTTP headers, protocol, and source.
 
 ### External Service
